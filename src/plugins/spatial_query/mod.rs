--- conflicted
+++ resolved
@@ -169,18 +169,13 @@
 impl Plugin for SpatialQueryPlugin {
     fn build(&self, app: &mut App) {
         app.init_resource::<SpatialQueryPipeline>()
-<<<<<<< HEAD
             .init_resource::<RemovedColliders>()
             .add_systems(Last, update_removed_colliders);
-=======
-            .add_systems(First, (init_ray_hits, init_shape_hit));
->>>>>>> e8d142fb
 
         let physics_schedule = app
             .get_schedule_mut(PhysicsSchedule)
             .expect("add PhysicsSchedule first");
 
-<<<<<<< HEAD
         physics_schedule
             .add_systems(
                 (init_ray_hits, init_shape_hit, update_removed_colliders)
@@ -198,21 +193,8 @@
                     shapecast,
                 )
                     .chain()
-                    .in_set(PhysicsSet::SpatialQuery),
+                    .in_set(PhysicsStepSet::SpatialQuery),
             );
-=======
-        physics_schedule.add_systems(
-            (
-                update_ray_caster_positions,
-                update_shape_caster_positions,
-                update_query_pipeline,
-                raycast,
-                shapecast,
-            )
-                .chain()
-                .in_set(PhysicsStepSet::SpatialQuery),
-        );
->>>>>>> e8d142fb
     }
 }
 
